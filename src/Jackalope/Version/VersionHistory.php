<?php

namespace Jackalope\Version;

use ArrayIterator;
use Jackalope\Property;
use PHPCR\NodeInterface;
use PHPCR\Version\VersionHistoryInterface;
use PHPCR\Version\VersionInterface;
use PHPCR\Version\VersionException;
use Jackalope\Node;
use Jackalope\ObjectManager;
use Jackalope\NotImplementedException;

/**
 * {@inheritDoc}
 *
 * A special node that represents a nt:versionHistory node.
 *
 * @license http://www.apache.org/licenses Apache License Version 2.0, January 2004
 * @license http://opensource.org/licenses/MIT MIT License
 *
 * @api
 */
class VersionHistory extends Node implements VersionHistoryInterface
{
    /**
     * Cache of all versions to only build the list once
     * @var array
     */
    protected $versions = null;

    /**
     * Cache of the linear versions to only build the list once
     * @var array
     */
    protected $linearVersions = null;

    /**
     * Cache of the version labels.
     * @var array
     */
    protected $versionLabels = null;

    /**
     * {@inheritDoc}
     *
     * @api
     */
    public function getVersionableIdentifier()
    {
        return $this->getPropertyValue('jcr:versionableUuid');
    }

    /**
     * {@inheritDoc}
     *
     * @api
     */
    public function getRootVersion()
    {
        return $this->objectManager->getNode('jcr:rootVersion', $this->getPath(), 'Version\\Version');
    }

    /**
     * {@inheritDoc}
     *
     * @api
     */
    public function getAllLinearVersions()
    {
        // OPTIMIZE: special iterator that delays loading the versions
        if (!$this->linearVersions) {
            $version = $this->getRootVersion();
            do {
                $this->linearVersions[$version->getName()] = $version;
            } while ($version = $version->getLinearSuccessor());
        }

        return new ArrayIterator($this->linearVersions);
    }

    /**
     * {@inheritDoc}
     *
     * @api
     */
    public function getAllVersions()
    {
        // OPTIMIZE: special iterator that delays loading the versions
        if (!$this->versions) {
            $rootVersion = $this->getRootVersion();
            $results = array($rootVersion->getName() => $rootVersion);
            $this->versions = array_merge($results, $this->getEventualSuccessors($rootVersion));
        }

        return new ArrayIterator($this->versions);
    }

    /**
     * Walk along the successors line to get all versions of this node
     *
     * According to spec, 3.13.1.4, these are called eventual successors
     *
     * @param VersionInterface $node the node to get successors
     *      from
     *
     * @return array list of VersionInterface
     */
    protected function getEventualSuccessors($node)
    {
        $successors = $node->getSuccessors();
        $results = array();
        foreach ($successors as $successor) {
            $results[$successor->getName()] = $successor;
            // OPTIMIZE: use a stack instead of recursion
            $results = array_merge($results, $this->getEventualSuccessors($successor));
        }

        return $results;
    }

    /**
     * {@inheritDoc}
     *
     * @api
     */
    public function getAllLinearFrozenNodes()
    {
        // OPTIMIZE: special iterator that delays loading frozen nodes
        $frozenNodes = array();
        foreach ($this->getAllLinearVersions() as $version) {
            $frozenNodes[$version->getName()] = $version->getFrozenNode();
        }

        return new ArrayIterator($frozenNodes);
    }

    /**
     * {@inheritDoc}
     *
     * @api
     */
    public function getAllFrozenNodes()
    {
        // OPTIMIZE: special iterator that delays loading frozen nodes
        $frozenNodes = array();
        foreach ($this->getAllVersions() as $version) {
            $frozenNodes[$version->getName()] = $version->getFrozenNode();
        }

        return new ArrayIterator($frozenNodes);
    }

    /**
     * {@inheritDoc}
     *
     * @api
     */
    public function getVersion($versionName)
    {
        $this->getAllVersions();
        if (isset($this->versions[$versionName])) {
            return $this->versions[$versionName];
        }

        throw new VersionException("No version '$versionName'");
    }

    /**
     * {@inheritDoc}
     *
     * @api
     */
    public function getVersionByLabel($label)
    {
        if ($this->hasVersionLabel($label)) {
            return $this->versionLabels[$label];
        } else {
            throw new VersionException("No label '$label'");
        }
    }

    /**
     * {@inheritDoc}
     *
     * @api
     */
    public function addVersionLabel($versionName, $label, $moveLabel)
    {
        $this->initVersionLabels();
        $version = $this->getVersion($versionName);
        $path = $version->getPath();

        $this->objectManager->addLabel($path, $label, $moveLabel);
        $this->versionLabels[$label] = $version;
    }

    /**
     * {@inheritDoc}
     *
     * @api
     */
    public function removeVersionLabel($label)
    {
        if ($this->hasVersionLabel($label)) {
            $version = $this->versionLabels[$label];
            $this->objectManager->removeLabel($version->getPath(), $label);
            unset($this->versionLabels[$label]);
        } else {
            throw new VersionException("No label '$label'");
        }
    }

    /**
     * {@inheritDoc}
     *
     * @api
     */
    public function hasVersionLabel($label, $version = null)
    {
        $labels = $this->getVersionLabels($version);

        return in_array($label, $labels);
    }

    /**
     * {@inheritDoc}
     *
     * @api
     */
    public function getVersionLabels($version = null)
    {
<<<<<<< HEAD
        $this->initVersionLabels();
        if($version === null) {
=======
        if (is_null($this->versionLabels)) {
            $this->versionLabels = array();
            $node = $this->getNode('jcr:versionLabels');
            foreach ($node->getProperties() as $property) {
                /* @var Property $property */
                if ($property->getName()!= "jcr:primaryType") {
                    $name = $property->getName();
                    $value = $this->objectManager->getNodeByIdentifier($property->getValue()->getIdentifier(), 'Version\\Version');
                    $this->versionLabels[$name] = $value;
                }
            }
        }

        if ($version === null) {
>>>>>>> 4a91161e
            return array_keys($this->versionLabels);
        } else {
            $versions = $this->getAllVersions();
            $versionIsInHistory = false;

            foreach ($versions as $versionCheck) {
                /* @var VersionInterface $versionCheck */
                if ($versionCheck->getIdentifier() == $version->getIdentifier()) {
                    $versionIsInHistory = true;
                }
            }

            if (!$versionIsInHistory) {
                throw new VersionException('version not in history');
            }
            $result = array();
            foreach ($this->versionLabels as $label => $labelVersion) {
                /* @var VersionInterface $labelVersion */
                if ($labelVersion->getIdentifier() == $version->getIdentifier()) {
                    $result[] = $label;
                }
            }

            return $result;
        }
    }

    /**
     * This method fetches all version labels, if the cache array is not initialized yet.
     */
    protected function initVersionLabels()
    {
        if(is_null($this->versionLabels)) {

            $this->versionLabels = array();
            $node = $this->getNode('jcr:versionLabels');
            foreach($node->getProperties() as $property) {
                /* @var Property $property */
                if($property->getName()!= "jcr:primaryType") {
                    $name = $property->getName();
                    $value = $this->objectManager->getNodeByIdentifier($property->getValue()->getIdentifier(), 'Version\\Version');
                    $this->versionLabels[$name] = $value;
                }
            }
        }
    }

    /**
     * {@inheritDoc}
     *
     * @api
     */
    public function removeVersion($versionName)
    {
        $version = $this->getVersion($versionName);

        $version->setCachedPredecessorsDirty();
        $version->setCachedSuccessorsDirty();

        $this->objectManager->removeVersion($this->getPath(), $versionName);

        if (!is_null($this->versions)) {
            unset($this->versions[$versionName]);
        }
    }

    /**
     * Tell the version history that it needs to reload, i.e. after a checkin operation
     *
     * @private
     */
    public function notifyHistoryChanged()
    {
        $this->versions = null;
        $this->linearVersions = null;
        $this->versionLabels = null;
    }
}<|MERGE_RESOLUTION|>--- conflicted
+++ resolved
@@ -174,11 +174,11 @@
      */
     public function getVersionByLabel($label)
     {
-        if ($this->hasVersionLabel($label)) {
-            return $this->versionLabels[$label];
-        } else {
+        if (!$this->hasVersionLabel($label)) {
             throw new VersionException("No label '$label'");
         }
+
+        return $this->versionLabels[$label];
     }
 
     /**
@@ -192,7 +192,7 @@
         $version = $this->getVersion($versionName);
         $path = $version->getPath();
 
-        $this->objectManager->addLabel($path, $label, $moveLabel);
+        $this->objectManager->addVersionLabel($path, $label, $moveLabel);
         $this->versionLabels[$label] = $version;
     }
 
@@ -203,13 +203,14 @@
      */
     public function removeVersionLabel($label)
     {
-        if ($this->hasVersionLabel($label)) {
-            $version = $this->versionLabels[$label];
-            $this->objectManager->removeLabel($version->getPath(), $label);
-            unset($this->versionLabels[$label]);
-        } else {
+        if (!$this->hasVersionLabel($label)) {
             throw new VersionException("No label '$label'");
-        }
+
+        }
+
+        $version = $this->versionLabels[$label];
+        $this->objectManager->removeVersionLabel($version->getPath(), $label);
+        unset($this->versionLabels[$label]);
     }
 
     /**
@@ -231,25 +232,8 @@
      */
     public function getVersionLabels($version = null)
     {
-<<<<<<< HEAD
         $this->initVersionLabels();
         if($version === null) {
-=======
-        if (is_null($this->versionLabels)) {
-            $this->versionLabels = array();
-            $node = $this->getNode('jcr:versionLabels');
-            foreach ($node->getProperties() as $property) {
-                /* @var Property $property */
-                if ($property->getName()!= "jcr:primaryType") {
-                    $name = $property->getName();
-                    $value = $this->objectManager->getNodeByIdentifier($property->getValue()->getIdentifier(), 'Version\\Version');
-                    $this->versionLabels[$name] = $value;
-                }
-            }
-        }
-
-        if ($version === null) {
->>>>>>> 4a91161e
             return array_keys($this->versionLabels);
         } else {
             $versions = $this->getAllVersions();
@@ -263,7 +247,7 @@
             }
 
             if (!$versionIsInHistory) {
-                throw new VersionException('version not in history');
+                throw new VersionException(sprintf('Version %s not found in history of %s', $version->getIdentifier(), $this->getPath()));
             }
             $result = array();
             foreach ($this->versionLabels as $label => $labelVersion) {
