<?php

/**
 * Connection to one server.
 * Once the login method has been called, the workspace is set and can not be changed anymore.
 */
class jackalope_transport_DavexClient implements jackalope_TransportInterface {
    protected $curl;
    protected $server;
    protected $workspace;
    protected $credentials = false;

    const USER_AGENT = 'jackalope-php/1.0';
    const NS_DCR = 'http://www.day.com/jcr/webdav/1.0';
    const REPOSITORY_DESCRIPTORS = '<?xml version="1.0" encoding="UTF-8"?><dcr:repositorydescriptors xmlns:dcr="http://www.day.com/jcr/webdav/1.0"/>';
    const WORKSPACE_NAME = '<?xml version="1.0" encoding="UTF-8"?><D:propfind xmlns:D="DAV:"><D:prop><dcr:workspaceName xmlns:dcr="http://www.day.com/jcr/webdav/1.0"/><D:workspace/></D:prop></D:propfind>';
    const REGISTERED_NAMESPACES = '<?xml version="1.0" encoding="UTF-8"?><dcr:registerednamespaces xmlns:dcr="http://www.day.com/jcr/webdav/1.0"/>';

    const GET = 'GET';
    const REPORT = 'REPORT';
    const PROPFIND = 'PROPFIND';

    /** Create a transport pointing to a server url.
     *  @param serverUri location of the server
     */
    public function __construct($serverUri) {
        $this->curl = curl_init();
        $this->server = $serverUri;
    }

    /**
     * Set this transport to a specific credential and a workspace.
     * This can only be called once. To connect to another workspace or with
     * another credential, use a fresh instance of transport.
     *
     * @param credentials A PHPCR_SimpleCredentials instance (this is the only type currently understood)
     * @param workspaceName The workspace name for this transport.
     * @return true on success (exceptions on failure)
     * @throws PHPCR_LoginException if authentication or authorization (for the specified workspace) fails
     * @throws PHPCR_NoSuchWorkspacexception if the specified workspaceName is not recognized
     * @throws PHPCR_RepositoryException if another error occurs
     */
    public function login(PHPCR_CredentialsInterface $credentials, $workspaceName) {
        if ($this->credentials !== false) throw new PHPCR_RepositoryException('Do not call login twice. Rather instantiate a new Transport object to log in as different user or for a different workspace.');

        $this->credentials = $credentials;
        $this->workspace = $workspaceName;
        if ($credentials instanceof PHPCR_SimpleCredentials) {
            curl_setopt($this->curl, CURLOPT_USERPWD,
                        $credentials->getUserID().':'.$credentials->getPassword());
        } else {
            throw new PHPCR_LoginException('Unkown Credentials Type: '.get_class($credentials));
        }

        $headers = array(
            'depth: 0',
            'Content-Type: text/xml; charset=UTF-8',
            'User-Agent: '.self::USER_AGENT
        );

        curl_setopt($this->curl, CURLOPT_CUSTOMREQUEST, 'PROPFIND');
        curl_setopt($this->curl, CURLOPT_URL, $this->server . '/' . $this->workspace);
        curl_setopt($this->curl, CURLOPT_RETURNTRANSFER, 1);
        curl_setopt($this->curl, CURLOPT_HTTPHEADER, $headers);
        curl_setopt($this->curl, CURLOPT_POSTFIELDS, self::WORKSPACE_NAME);

        $xml = curl_exec($this->curl);

        if ($xml === false) {
            switch(curl_errno($this->curl)) {
                case CURLE_COULDNT_RESOLVE_HOST:
                case CURLE_COULDNT_CONNECT:
                    throw new PHPCR_NoSuchWorkspaceException(curl_error($this->curl));
                default:
                    throw new PHPCR_RepositoryException(curl_error($this->curl));
            }
        }
        $dom = new DOMDocument();
        $dom->loadXML($xml);
        $err = $dom->getElementsByTagNameNS(self::NS_DCR, 'exception');
        if ($err->length > 0) {
            $err = $err->item(0);
            $errClass = $err->getElementsByTagNameNS(self::NS_DCR, 'class')->item(0)->textContent;
            $errMsg = $err->getElementsByTagNameNS(self::NS_DCR, 'message')->item(0)->textContent;
            if ($errClass == 'javax.jcr.NoSuchWorkspaceException') {
                throw new PHPCR_NoSuchWorkspaceException($errMsg);
            } else {
                throw new PHPCR_RepositoryException($errMsg);
            }
        }
        $set = $dom->getElementsByTagNameNS(self::NS_DCR, 'workspaceName');
        if ($set->length != 1) {
            throw new PHPCR_RepositoryException('Unexpected answer from server: '.$xml);
        }
        if ($set->item(0)->textContent != $this->workspace) {
            throw new PHPCR_RepositoryException('Wrong workspace in answer from server: '.$xml);
        }
        return true;
    }



    /**
     * Get the repository descriptors from the jackrabbit server
     * This happens without login or accessing a specific workspace.
     *
     * @return Array with name => Value for the descriptors
     * @throws PHPCR_RepositoryException if error occurs
     */
     public function getRepositoryDescriptors() {
        $curl = $this->prepareRequest(self::REPORT, $this->server, self::REPOSITORY_DESCRIPTORS);
        $xml = curl_exec($curl);
        if ($xml === false) {
            throw new PHPCR_RepositoryException('fail: '.curl_error($this->curl));
        }

        $dom = new DOMDocument();
        $dom->loadXML($xml);
        $descs = $dom->getElementsByTagNameNS(self::NS_DCR, 'descriptor');
        $descriptors = array();
        foreach($descs as $desc) {
            $values = array();
            foreach($desc->getElementsByTagNameNS(self::NS_DCR, 'descriptorvalue') as $value) {
                $type = $value->getAttribute('type');
                if ($type == '') $type = PHPCR_PropertyType::TYPENAME_UNDEFINED;
                $values[] = jackalope_Factory::get('Value', array($type, $value->textContent));
            }
            if ($desc->childNodes->length == 2) {
                $descriptors[$desc->firstChild->textContent] = $values[0];
            } else {
                $descriptors[$desc->firstChild->textContent] = $values;
            }
        }
        return $descriptors;
    }

    /**
     * Get the item from an absolute path
     * @param path absolute path to item
     */
    public function getItem($path) {
        $path = $this->server . '/' . $this->workspace . $path;
        if ('/' !== substr($path, -1, 1)) {
            $path .= '/';
        }
<<<<<<< HEAD
        $curl = $this->prepareRequest(self::GET, $path);
        $node = $this->getDomFromCurl($curl);

        $curl = $this->prepareRequest(self::PROPFIND, $path, '', 1);
        $dom = $this->getDomFromCurl($curl);
        $xp = new DOMXpath($dom);
        $result = $xp->query('//D:response');
        return array($node, $result);
=======
        $curl = $this->prepareRequest(self::GET, $path . '.0.json');
        return json_decode(curl_exec($curl));
>>>>>>> 4909dc69
    }

    /** get the registered namespaces mappings from the backend
     *  @return associative array of prefix => uri
     */
    public function getNamespaces() {
        $url = $this->server . '/' . $this->workspace;
        $curl = $this->prepareRequest(self::REPORT, $url, self::REGISTERED_NAMESPACES);
        $dom = $this->getDomFromCurl($curl);
        if ($dom->firstChild->localName != 'registerednamespaces-report' || $dom->firstChild->namespaceURI != self::NS_DCR) {
            throw new PHPCR_RepositoryException('Error talking to the backend. '.$dom->saveXML());
        }
        $mappings = array();
        $namespaces = $dom->getElementsByTagNameNS(self::NS_DCR, 'namespace');
        foreach($namespaces as $elem) {
            $mappings[$elem->firstChild->textContent] = $elem->lastChild->textContent;
        }
        return $mappings;
    }

    /**
     * @param array properties to search for
     * @return string XML to post in the body
     */
    protected function propfind($properties) {
        $xml = '<?xml version="1.0" encoding="UTF-8"?><D:propfind xmlns:D="DAV:" xmlns:dcr="http://www.day.com/jcr/webdav/1.0"><D:prop>';
        if (!is_array($properties)) {
            $properties = array($properties);
        }
        foreach($properties as $property) {
            $xml .= $this->propfindStr($property);
        }
        $xml .= '</D:prop></D:propfind>';
        return $xml;
    }

    /**
     * @param string property to use fetch
     * @return string the XML to include in the whole property search
     */
    protected function propfindStr($property) {
        return '<'. $property . '/>';
    }


    /**
     * @param string the http method to use¨
     * @param string the uri to request
     * @param string the body to send as post
     * @param int How far the request should go default is 0
     */
    protected function prepareRequest($type, $uri, $body = '', $depth = 0) {
        $curl = curl_init();
        $headers = array(
            'depth: ' . $depth,
            'Content-Type: text/xml; charset=UTF-8',
            'User-Agent: '.self::USER_AGENT
        );
        curl_setopt($curl, CURLOPT_CUSTOMREQUEST, $type);
        curl_setopt($curl, CURLOPT_URL, $uri);
        curl_setopt($curl, CURLOPT_RETURNTRANSFER, 1);
        curl_setopt($curl, CURLOPT_HTTPHEADER, $headers);
        curl_setopt($curl, CURLOPT_POSTFIELDS, $body);

        return $curl;
    }

    /**
     * Returns a DOMDocument from a prepared curl resource or throws exception
     * @param CurlHandler The curl handle you want to fetch from
     * @return DOMDocument the loaded XML
     * @throws PHPCR_RepositoryException
     */
    protected function getDomFromCurl($curl) {
        $xml = curl_exec($curl);
        if (NULL === $xml || empty($xml)) {
            throw new PHPCR_RepositoryException('Error while retrieving node');
        }

        $dom = new DOMDocument();
        $dom->loadXML($xml);
        return $dom;
    }
}<|MERGE_RESOLUTION|>--- conflicted
+++ resolved
@@ -143,19 +143,8 @@
         if ('/' !== substr($path, -1, 1)) {
             $path .= '/';
         }
-<<<<<<< HEAD
-        $curl = $this->prepareRequest(self::GET, $path);
-        $node = $this->getDomFromCurl($curl);
-
-        $curl = $this->prepareRequest(self::PROPFIND, $path, '', 1);
-        $dom = $this->getDomFromCurl($curl);
-        $xp = new DOMXpath($dom);
-        $result = $xp->query('//D:response');
-        return array($node, $result);
-=======
         $curl = $this->prepareRequest(self::GET, $path . '.0.json');
         return json_decode(curl_exec($curl));
->>>>>>> 4909dc69
     }
 
     /** get the registered namespaces mappings from the backend
