<?php
namespace jackalope\tests\JackalopeObjects;

require_once(dirname(__FILE__) . '/../inc/JackalopeObjectsCase.php');

<<<<<<< HEAD
/**
 * This tests NodeType, NodeTypeDefinition, and NodeTypeTemplate as well
 */
class jackalope_tests_NodeTypeManager extends jackalope_JackalopeObjectsCase {

=======
class NodeTypeManager extends \jackalope\JackalopeObjectsCase {
    //This tests NodeType and NodeTypeDefinition as well
>>>>>>> 8fe7703a
    public function testGetNodeType() {
        $ntm = $this->getNodeTypeManager();
        $nt = $ntm->getNodeType('nt:file');
        $this->assertType('\jackalope\NodeType\NodeType', $nt);
        $this->assertSame('nt:file', $nt->getName());
        $this->assertSame(array('nt:hierarchyNode'), $nt->getDeclaredSupertypeNames());
        $this->assertSame(false, $nt->isAbstract());
        $this->assertSame(false, $nt->isMixin());
        $this->assertSame(false, $nt->hasOrderableChildNodes());
        $this->assertSame(true, $nt->isQueryable());
        $this->assertSame('jcr:content', $nt->getPrimaryItemName());
        $this->assertSame(array(), $ntm->getDeclaredSubtypes('nt:file'));
        $this->assertSame(array(), $ntm->getSubtypes('nt:file'));
        $this->assertSame(array('nt:file', 'nt:folder', 'nt:linkedFile', 'rep:Authorizable', 'rep:AuthorizableFolder'), $ntm->getDeclaredSubtypes('nt:hierarchyNode'));
        $this->assertSame(array('nt:file', 'nt:folder', 'nt:linkedFile', 'rep:Authorizable', 'rep:Group', 'rep:User', 'rep:AuthorizableFolder'), $ntm->getSubtypes('nt:hierarchyNode'));
        $this->assertTrue($ntm->hasNodeType('nt:folder'));
        $this->assertFalse($ntm->hasNodeType('nonode'));
        $allNodes = $ntm->getAllNodeTypes();
        $this->assertType('\jackalope\NodeType\NodeTypeIterator', $allNodes);
        $this->assertEquals(52, $allNodes->getSize());
        $this->assertType('\jackalope\NodeType\NodeType', $allNodes->nextNodeType());
        $primaryNodes = $ntm->getPrimaryNodeTypes();
        $this->assertType('\jackalope\NodeType\NodeTypeIterator', $primaryNodes);
        $this->assertEquals(36, $primaryNodes->getSize());
        $this->assertType('\jackalope\NodeType\NodeType', $primaryNodes->nextNodeType());
        $mixinNodes = $ntm->getMixinNodeTypes();
        $this->assertType('\jackalope\NodeType\NodeTypeIterator', $mixinNodes);
        $this->assertEquals(16, $mixinNodes->getSize());
        $this->assertType('\jackalope\NodeType\NodeType', $mixinNodes->nextNodeType());
    }

    public function testNodeTypeMethods() {return;
        $ntm = $this->getNodeTypeManager();
        $nt = $ntm->getNodeType('nt:configuration');
        $this->assertSame(array($ntm->getNodeType('mix:versionable'),$ntm->getNodeType('mix:referenceable'),$ntm->getNodeType('mix:simpleVersionable'), $ntm->getNodeType('nt:base')),$nt->getSupertypes());
        $this->assertSame(array($ntm->getNodeType('mix:versionable'), $ntm->getNodeType('nt:base')),$nt->getDeclaredSupertypes());
        $declaredSubTypes = $nt->getDeclaredSubtypes();
        $this->assertType('\jackalope\NodeType\NodeTypeIterator', $declaredSubTypes);
        $this->assertSame(0, $declaredSubTypes->getSize());
        $subTypes = $nt->getSubtypes();
        $this->assertType('\jackalope\NodeType\NodeTypeIterator', $subTypes);
        $this->assertSame(0, $subTypes->getSize());
        $this->assertSame(true,$nt->isNodeType('nt:configuration'));
        $this->assertSame(true,$nt->isNodeType('nt:base'));
        $this->assertSame(true,$nt->isNodeType('mix:simpleVersionable'));
        $this->assertSame(false,$nt->isNodeType('notanodetype'));
        $expectedProperties = array('jcr:root', 'jcr:predecessors', 'jcr:configuration', 'jcr:activity', 'jcr:mergeFailed', 'jcr:versionHistory', 'jcr:baseVersion', 'jcr:uuid', 'jcr:isCheckedOut', 'jcr:mixinTypes', 'jcr:primaryType');
        $this->assertSame(count($expectedProperties), count($nt->getPropertyDefinitions()));
        $i = 0;
        foreach ($nt->getPropertyDefinitions() as $propDef) {
            $this->assertType('\jackalope\NodeType\PropertyDefinition', $propDef);
            $this->assertSame($expectedProperties[$i], $propDef->getName());
            $i++;
        }
        $this->assertSame(array(),$nt->getChildNodeDefinitions());

        $nt = $ntm->getNodeType('nt:hierarchyNode');
        $declaredSubTypes = $nt->getDeclaredSubtypes();
        $this->assertType('\jackalope\NodeType\NodeTypeIterator', $declaredSubTypes);
        $this->assertSame(5, $declaredSubTypes->getSize());
        $subnode = $declaredSubTypes->nextNodeType();
        $this->assertType('\jackalope\NodeType\NodeType', $subnode);
        $this->assertSame('nt:file', $subnode->getName());
        $subTypes = $nt->getSubtypes();
        $this->assertType('\jackalope\NodeType\NodeTypeIterator', $subTypes);
        $this->assertSame(7, $subTypes->getSize());
        $subTypes->skip(4);
        $subnode = $subTypes->nextNodeType();
        $this->assertType('\jackalope\NodeType\NodeType', $subnode);
        $this->assertSame('rep:Group', $subnode->getName());

        $nt = $ntm->getNodeType('rep:PrincipalAccessControl');
        $expectedChildNodes = array('rep:policy', '*', '*');
        $this->assertSame(count($expectedChildNodes), count($nt->getChildNodeDefinitions()));
        $i = 0;
        foreach ($nt->getChildNodeDefinitions() as $childNode) {
            $this->assertType('\jackalope\NodeType\NodeDefinition', $childNode);
            $this->assertSame($expectedChildNodes[$i], $childNode->getName());
            $i++;
        }
    }

    public function testGetDefinedChildNodesAndNodeDefinitions() {return;
        $ntm = $this->getNodeTypeManager();
        $nt = $ntm->getNodeType('nt:folder');
        $nodes = $nt->getDeclaredChildNodeDefinitions();
        $this->assertType(PHPUnit_Framework_Constraint_IsType::TYPE_ARRAY, $nodes);
        $this->assertEquals(1, count($nodes));
        $node = $nodes[0];
        $this->assertType('\jackalope\NodeType\NodeDefinition', $node);
        $this->assertSame('*', $node->getName());
        $this->assertSame(array($ntm->getNodeType('nt:hierarchyNode')), $node->getRequiredPrimaryTypes());
        $this->assertSame(array('nt:hierarchyNode'), $node->getRequiredPrimaryTypeNames());
        $this->assertSame(null, $node->getDefaultPrimaryTypeName());
        $this->assertSame(null, $node->getDefaultPrimaryType());
        $this->assertSame(false, $node->allowsSameNameSiblings());

        $ntm = $this->getNodeTypeManager();
        $nt = $ntm->getNodeType('nt:file');
        $nodes = $nt->getDeclaredChildNodeDefinitions();
        $this->assertType(PHPUnit_Framework_Constraint_IsType::TYPE_ARRAY, $nodes);
        $this->assertEquals(1, count($nodes));
        $node = $nodes[0];
        $this->assertType('\jackalope\NodeType\NodeDefinition', $node);
        $this->assertSame('jcr:content', $node->getName());
        $this->assertSame(array($ntm->getNodeType('nt:base'), $ntm->getNodeType('nt:folder')), $node->getRequiredPrimaryTypes());
        $this->assertSame(array('nt:base', 'nt:folder'), $node->getRequiredPrimaryTypeNames());
        $this->assertSame(null, $node->getDefaultPrimaryTypeName());
        $this->assertSame(null, $node->getDefaultPrimaryType());

        //Test defaultPrimaryType
        $ntm = $this->getNodeTypeManager();
        $nt = $ntm->getNodeType('nt:nodeType');
        $nodes = $nt->getDeclaredChildNodeDefinitions();
        $this->assertEquals(2, count($nodes));
        $node = $nodes[0];
        $this->assertSame('nt:childNodeDefinition', $node->getDefaultPrimaryTypeName());
        $this->assertSame($ntm->getNodeType('nt:childNodeDefinition'), $node->getDefaultPrimaryType());
        $this->assertSame(true, $node->allowsSameNameSiblings());
    }

<<<<<<< HEAD
    public function testGetDefinedPropertysAndPropertyDefinition() {
=======
    public function testGetDefinedPropertysAndPropertyDefinition() {return;
>>>>>>> 8fe7703a
        $ntm = $this->getNodeTypeManager();
        $nt = $ntm->getNodeType('nt:file');
        $properties = $nt->getDeclaredPropertyDefinitions();
        $this->assertType(PHPUnit_Framework_Constraint_IsType::TYPE_ARRAY, $properties);
        $this->assertEquals(0, count($properties));

        $nt = $ntm->getNodeType('mix:created');
        $this->assertType('\jackalope\NodeType\NodeType', $nt);
        $this->assertSame('mix:created', $nt->getName());
        $this->assertSame(array(), $nt->getDeclaredSupertypeNames());
        $this->assertSame(false, $nt->isAbstract());
        $this->assertSame(true, $nt->isMixin());
        $this->assertSame(false, $nt->hasOrderableChildNodes());
        $this->assertSame(true, $nt->isQueryable());
        $this->assertSame(null, $nt->getPrimaryItemName());

        //ItemDefinition
        $properties = $nt->getDeclaredPropertyDefinitions();
        $this->assertType(PHPUnit_Framework_Constraint_IsType::TYPE_ARRAY, $properties);
        $this->assertEquals(2, count($properties));
        $property = $properties[0];
        $this->assertSame($nt, $property->getDeclaringNodeType());
        $this->assertSame('jcr:createdBy',$property->getName());
        $this->assertSame(true,$property->isAutoCreated());
        $this->assertSame(false,$property->isMandatory());
        $this->assertSame(\PHPCR_Version_OnParentVersionAction::COPY,$property->getOnParentVersion());
        $this->assertSame(true,$property->isProtected());
        $this->assertSame(array(),$property->getDefaultValues());

        //PropertyDefinition
        $this->assertSame(\PHPCR_PropertyType::STRING, $property->getRequiredType());
        $this->assertSame(array(), $property->getValueConstraints());
        $this->assertSame(false, $property->isMultiple());
        $this->assertSame(array('jcr.operator.equal.to', 'jcr.operator.not.equal.to', 'jcr.operator.greater.than', 'jcr.operator.greater.than.or.equal.to', 'jcr.operator.less.than', 'jcr.operator.less.than.or.equal.to', 'jcr.operator.like'), $property->getAvailableQueryOperators());
        $this->assertSame(true, $property->isFullTextSearchable());
        $this->assertSame(true, $property->isQueryOrderable());

        $nt = $ntm->getNodeType('mix:versionable');
        $properties = $nt->getDeclaredPropertyDefinitions();
        $property = $properties[0];
        $this->assertSame(array('nt:version'), $property->getValueConstraints());

        $nt = $ntm->getNodeType('mix:simpleVersionable');
        $properties = $nt->getDeclaredPropertyDefinitions();
        $property = $properties[0];
        $defaultValues = $property->getDefaultValues();
        $this->assertEquals(1, count($defaultValues));
        $this->assertType('\jackalope\Value', $defaultValues[0]);
        $this->assertSame('true', $defaultValues[0]->getString());
        $this->assertSame(true, $defaultValues[0]->getBoolean());
    }

<<<<<<< HEAD
    /**
     * @covers jackalope_NodeType_NodeTypeManager::createNodeTypeTemplate
     */
    public function testCreateNodeTypeTemplate() {
        $ntm = $this->getNodeTypeManager();

        $nt = $ntm->getNodeType('nt:file');
        $ntt = $ntm->createNodeTypeTemplate($nt);

        $this->assertThat($ntt, $this->isInstanceOf('jackalope_NodeType_NodeTypeDefinition'));
        $this->assertType('jackalope_NodeType_NodeTypeTemplate', $ntt);
        $this->assertSame('nt:file', $ntt->getName());

        $ntt->setName('nt:file-ext');
        $this->assertSame('nt:file-ext', $ntt->getName());
    }

    /**
     * @covers jackalope_NodeType_NodeTypeTemplate::__construct
     */
    public function testCreateNodeTypeTemplateEmpty() {
        $ntm = $this->getNodeTypeManager();

        $ntt = $ntm->createNodeTypeTemplate();

        // is empty as defined by doc
        $this->assertNull($ntt->getName());
        $this->assertEquals(array('nt:base'), $ntt->getDeclaredSupertypeNames());
        $this->assertFalse($ntt->isAbstract());
        $this->assertFalse($ntt->isMixin());
        $this->assertFalse($ntt->hasOrderableChildNodes());
        $this->assertFalse($ntt->isQueryable());
        $this->assertNull($ntt->getPrimaryItemName());
        $this->assertNull($ntt->getDeclaredPropertyDefinitions());
        $this->assertNull($ntt->getDeclaredChildNodeDefinitions());
    }

    /**
     * @covers jackalope_NodeType_NodeDefinitionTemplate::__construct
     */
    public function testCreateNodeDefinitionTemplateEmpty() {
        $ntm = $this->getNodeTypeManager();

        $ndt = $ntm->createNodeDefinitionTemplate();

        // is empty as defined by doc
        $this->assertNull($ndt->getName());
        $this->assertFalse($ndt->isAutoCreated());
        $this->assertFalse($ndt->isMandatory());
        $this->assertSame(PHPCR_Version_OnParentVersionAction::COPY, $ndt->getOnParentVersion());
        $this->assertFalse($ndt->isProtected());
        $this->assertNull($ndt->getRequiredPrimaryTypeNames());
        $this->assertNull($ndt->getDefaultPrimaryTypeName());
        $this->assertFalse($ndt->allowsSameNameSiblings());
    }

    /**
     * @covers jackalope_NodeType_PropertyDefinitionTemplate::__construct
     */
    public function testCreatePropertyDefinitionTemplateEmpty() {
        $ntm = $this->getNodeTypeManager();

        $ndt = $ntm->createPropertyDefinitionTemplate();

        // is empty as defined by doc
        $this->assertNull($ndt->getName());
        $this->assertFalse($ndt->isAutoCreated());
        $this->assertFalse($ndt->isMandatory());
        $this->assertSame(PHPCR_Version_OnParentVersionAction::COPY, $ndt->getOnParentVersion());
        $this->assertFalse($ndt->isProtected());
        $this->assertSame(PHPCR_PropertyType::STRING, $ndt->getRequiredType());
        $this->assertNull($ndt->getValueConstraints());
        $this->assertNull($ndt->getDefaultValues());
        $this->assertFalse($ndt->isMultiple());
        $this->assertFalse($ndt->isFullTextSearchable());
        $this->assertFalse($ndt->isQueryOrderable());
    }

}
=======
}
>>>>>>> 8fe7703a
<|MERGE_RESOLUTION|>--- conflicted
+++ resolved
@@ -1,18 +1,14 @@
 <?php
 namespace jackalope\tests\JackalopeObjects;
 
+use PHPUnit_Framework_Constraint_IsType;
+
 require_once(dirname(__FILE__) . '/../inc/JackalopeObjectsCase.php');
 
-<<<<<<< HEAD
 /**
  * This tests NodeType, NodeTypeDefinition, and NodeTypeTemplate as well
  */
-class jackalope_tests_NodeTypeManager extends jackalope_JackalopeObjectsCase {
-
-=======
 class NodeTypeManager extends \jackalope\JackalopeObjectsCase {
-    //This tests NodeType and NodeTypeDefinition as well
->>>>>>> 8fe7703a
     public function testGetNodeType() {
         $ntm = $this->getNodeTypeManager();
         $nt = $ntm->getNodeType('nt:file');
@@ -134,11 +130,7 @@
         $this->assertSame(true, $node->allowsSameNameSiblings());
     }
 
-<<<<<<< HEAD
     public function testGetDefinedPropertysAndPropertyDefinition() {
-=======
-    public function testGetDefinedPropertysAndPropertyDefinition() {return;
->>>>>>> 8fe7703a
         $ntm = $this->getNodeTypeManager();
         $nt = $ntm->getNodeType('nt:file');
         $properties = $nt->getDeclaredPropertyDefinitions();
@@ -191,9 +183,8 @@
         $this->assertSame(true, $defaultValues[0]->getBoolean());
     }
 
-<<<<<<< HEAD
-    /**
-     * @covers jackalope_NodeType_NodeTypeManager::createNodeTypeTemplate
+    /**
+     * @covers jackalope\NodeType\NodeTypeManager::createNodeTypeTemplate
      */
     public function testCreateNodeTypeTemplate() {
         $ntm = $this->getNodeTypeManager();
@@ -201,8 +192,8 @@
         $nt = $ntm->getNodeType('nt:file');
         $ntt = $ntm->createNodeTypeTemplate($nt);
 
-        $this->assertThat($ntt, $this->isInstanceOf('jackalope_NodeType_NodeTypeDefinition'));
-        $this->assertType('jackalope_NodeType_NodeTypeTemplate', $ntt);
+        $this->assertThat($ntt, $this->isInstanceOf('\jackalope\NodeType\NodeTypeDefinition'));
+        $this->assertType('\jackalope\NodeType\NodeTypeTemplate', $ntt);
         $this->assertSame('nt:file', $ntt->getName());
 
         $ntt->setName('nt:file-ext');
@@ -210,7 +201,7 @@
     }
 
     /**
-     * @covers jackalope_NodeType_NodeTypeTemplate::__construct
+     * @covers jackalope\NodeType\NodeTypeTemplate::__construct
      */
     public function testCreateNodeTypeTemplateEmpty() {
         $ntm = $this->getNodeTypeManager();
@@ -230,7 +221,7 @@
     }
 
     /**
-     * @covers jackalope_NodeType_NodeDefinitionTemplate::__construct
+     * @covers jackalope\NodeType\NodeDefinitionTemplate::__construct
      */
     public function testCreateNodeDefinitionTemplateEmpty() {
         $ntm = $this->getNodeTypeManager();
@@ -241,7 +232,7 @@
         $this->assertNull($ndt->getName());
         $this->assertFalse($ndt->isAutoCreated());
         $this->assertFalse($ndt->isMandatory());
-        $this->assertSame(PHPCR_Version_OnParentVersionAction::COPY, $ndt->getOnParentVersion());
+        $this->assertSame(\PHPCR_Version_OnParentVersionAction::COPY, $ndt->getOnParentVersion());
         $this->assertFalse($ndt->isProtected());
         $this->assertNull($ndt->getRequiredPrimaryTypeNames());
         $this->assertNull($ndt->getDefaultPrimaryTypeName());
@@ -249,7 +240,7 @@
     }
 
     /**
-     * @covers jackalope_NodeType_PropertyDefinitionTemplate::__construct
+     * @covers jackalope\NodeType\PropertyDefinitionTemplate::__construct
      */
     public function testCreatePropertyDefinitionTemplateEmpty() {
         $ntm = $this->getNodeTypeManager();
@@ -260,17 +251,13 @@
         $this->assertNull($ndt->getName());
         $this->assertFalse($ndt->isAutoCreated());
         $this->assertFalse($ndt->isMandatory());
-        $this->assertSame(PHPCR_Version_OnParentVersionAction::COPY, $ndt->getOnParentVersion());
+        $this->assertSame(\PHPCR_Version_OnParentVersionAction::COPY, $ndt->getOnParentVersion());
         $this->assertFalse($ndt->isProtected());
-        $this->assertSame(PHPCR_PropertyType::STRING, $ndt->getRequiredType());
+        $this->assertSame(\PHPCR_PropertyType::STRING, $ndt->getRequiredType());
         $this->assertNull($ndt->getValueConstraints());
         $this->assertNull($ndt->getDefaultValues());
         $this->assertFalse($ndt->isMultiple());
         $this->assertFalse($ndt->isFullTextSearchable());
         $this->assertFalse($ndt->isQueryOrderable());
     }
-
 }
-=======
-}
->>>>>>> 8fe7703a
